--- conflicted
+++ resolved
@@ -521,11 +521,7 @@
 
 // getLauncherJob gets the launcher Job controlled by this MPIJob.
 func (c *MPIJobController) getLauncherJob(mpiJob *kubeflow.MPIJob) (*batchv1.Job, error) {
-<<<<<<< HEAD
 	launcher, err := c.jobLister.Jobs(mpiJob.Namespace).Get(getLauncherName(mpiJob))
-=======
-	launcher, err := c.jobLister.Jobs(mpiJob.Namespace).Get(getLaunchName(mpiJob))
->>>>>>> 84b59be9
 	if errors.IsNotFound(err) {
 		return nil, nil
 	}
@@ -654,11 +650,7 @@
 // getOrCreateLauncherServiceAccount gets the launcher ServiceAccount controlled
 // by this MPIJob, or creates one if it doesn't exist.
 func (c *MPIJobController) getOrCreateLauncherServiceAccount(mpiJob *kubeflow.MPIJob) (*corev1.ServiceAccount, error) {
-<<<<<<< HEAD
 	sa, err := c.serviceAccountLister.ServiceAccounts(mpiJob.Namespace).Get(getLauncherName(mpiJob))
-=======
-	sa, err := c.serviceAccountLister.ServiceAccounts(mpiJob.Namespace).Get(getLaunchName(mpiJob))
->>>>>>> 84b59be9
 	// If the ServiceAccount doesn't exist, we'll create it.
 	if errors.IsNotFound(err) {
 		sa, err = c.kubeClient.CoreV1().ServiceAccounts(mpiJob.Namespace).Create(newLauncherServiceAccount(mpiJob))
@@ -682,11 +674,7 @@
 
 // getOrCreateLauncherRole gets the launcher Role controlled by this MPIJob.
 func (c *MPIJobController) getOrCreateLauncherRole(mpiJob *kubeflow.MPIJob, workerReplicas int) (*rbacv1.Role, error) {
-<<<<<<< HEAD
 	role, err := c.roleLister.Roles(mpiJob.Namespace).Get(getLauncherName(mpiJob))
-=======
-	role, err := c.roleLister.Roles(mpiJob.Namespace).Get(getLaunchName(mpiJob))
->>>>>>> 84b59be9
 	// If the Role doesn't exist, we'll create it.
 	if errors.IsNotFound(err) {
 		role, err = c.kubeClient.RbacV1().Roles(mpiJob.Namespace).Create(newLauncherRole(mpiJob, workerReplicas))
@@ -711,11 +699,7 @@
 // getLauncherRoleBinding gets the launcher RoleBinding controlled by this
 // MPIJob, or creates one if it doesn't exist.
 func (c *MPIJobController) getLauncherRoleBinding(mpiJob *kubeflow.MPIJob) (*rbacv1.RoleBinding, error) {
-<<<<<<< HEAD
 	rb, err := c.roleBindingLister.RoleBindings(mpiJob.Namespace).Get(getLauncherName(mpiJob))
-=======
-	rb, err := c.roleBindingLister.RoleBindings(mpiJob.Namespace).Get(getLaunchName(mpiJob))
->>>>>>> 84b59be9
 	// If the RoleBinding doesn't exist, we'll create it.
 	if errors.IsNotFound(err) {
 		rb, err = c.kubeClient.RbacV1().RoleBindings(mpiJob.Namespace).Create(newLauncherRoleBinding(mpiJob))
@@ -888,11 +872,7 @@
 		ObjectMeta: metav1.ObjectMeta{
 			Name:      mpiJob.Name + configSuffix,
 			Namespace: mpiJob.Namespace,
-<<<<<<< HEAD
 			Labels:    getLabelsMap(mpiJob),
-=======
-			Labels:    getLabelMap(mpiJob),
->>>>>>> 84b59be9
 			OwnerReferences: []metav1.OwnerReference{
 				*metav1.NewControllerRef(mpiJob, kubeflow.SchemeGroupVersionKind),
 			},
@@ -910,15 +890,9 @@
 func newLauncherServiceAccount(mpiJob *kubeflow.MPIJob) *corev1.ServiceAccount {
 	return &corev1.ServiceAccount{
 		ObjectMeta: metav1.ObjectMeta{
-<<<<<<< HEAD
 			Name:      getLauncherName(mpiJob),
 			Namespace: mpiJob.Namespace,
 			Labels:    getLabelsMap(mpiJob),
-=======
-			Name:      getLaunchName(mpiJob),
-			Namespace: mpiJob.Namespace,
-			Labels:    getLabelMap(mpiJob),
->>>>>>> 84b59be9
 			OwnerReferences: []metav1.OwnerReference{
 				*metav1.NewControllerRef(mpiJob, kubeflow.SchemeGroupVersionKind),
 			},
@@ -936,15 +910,9 @@
 	}
 	return &rbacv1.Role{
 		ObjectMeta: metav1.ObjectMeta{
-<<<<<<< HEAD
 			Name:      getLauncherName(mpiJob),
 			Namespace: mpiJob.Namespace,
 			Labels:    getLabelsMap(mpiJob),
-=======
-			Name:      getLaunchName(mpiJob),
-			Namespace: mpiJob.Namespace,
-			Labels:    getLabelMap(mpiJob),
->>>>>>> 84b59be9
 			OwnerReferences: []metav1.OwnerReference{
 				*metav1.NewControllerRef(mpiJob, kubeflow.SchemeGroupVersionKind),
 			},
@@ -980,20 +948,12 @@
 // resource. It also sets the appropriate OwnerReferences on the resource so
 // handleObject can discover the MPIJob resource that 'owns' it.
 func newLauncherRoleBinding(mpiJob *kubeflow.MPIJob) *rbacv1.RoleBinding {
-<<<<<<< HEAD
 	launcherName := getLauncherName(mpiJob)
-=======
-	launcherName := getLaunchName(mpiJob)
->>>>>>> 84b59be9
 	return &rbacv1.RoleBinding{
 		ObjectMeta: metav1.ObjectMeta{
 			Name:      launcherName,
 			Namespace: mpiJob.Namespace,
-<<<<<<< HEAD
 			Labels:    getLabelsMap(mpiJob),
-=======
-			Labels:    getLabelMap(mpiJob),
->>>>>>> 84b59be9
 			OwnerReferences: []metav1.OwnerReference{
 				*metav1.NewControllerRef(mpiJob, kubeflow.SchemeGroupVersionKind),
 			},
@@ -1029,11 +989,7 @@
 		Spec: policyv1beta1.PodDisruptionBudgetSpec{
 			MinAvailable: &minAvailable,
 			Selector: &metav1.LabelSelector{
-<<<<<<< HEAD
 				MatchLabels: getLabelsMap(mpiJob),
-=======
-				MatchLabels: getLabelMap(mpiJob),
->>>>>>> 84b59be9
 			},
 		},
 	}
@@ -1140,11 +1096,7 @@
 // the appropriate OwnerReferences on the resource so handleObject can discover
 // the MPIJob resource that 'owns' it.
 func newLauncher(mpiJob *kubeflow.MPIJob, kubectlDeliveryImage string) *batchv1.Job {
-<<<<<<< HEAD
 	launcherName := getLauncherName(mpiJob)
-=======
-	launcherName := getLaunchName(mpiJob)
->>>>>>> 84b59be9
 	labels := map[string]string{
 		labelGroupName:   "kubeflow.org",
 		labelMPIJobName:  mpiJob.Name,
