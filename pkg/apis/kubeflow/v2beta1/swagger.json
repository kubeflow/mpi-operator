<<<<<<< HEAD
=======
{
  "swagger": "2.0",
  "info": {
    "description": "Python SDK for MPI-Operator",
    "title": "mpijob",
    "version": "v2beta1"
  },
  "paths": {},
  "definitions": {
    "v1.JobCondition": {
      "description": "JobCondition describes the state of the job at a certain point.",
      "type": "object",
      "required": [
        "type",
        "status"
      ],
      "properties": {
        "lastTransitionTime": {
          "description": "Last time the condition transitioned from one status to another.",
          "default": {},
          "$ref": "#/definitions/v1.Time"
        },
        "lastUpdateTime": {
          "description": "The last time this condition was updated.",
          "default": {},
          "$ref": "#/definitions/v1.Time"
        },
        "message": {
          "description": "A human readable message indicating details about the transition.",
          "type": "string"
        },
        "reason": {
          "description": "The reason for the condition's last transition.",
          "type": "string"
        },
        "status": {
          "description": "Status of the condition, one of True, False, Unknown.",
          "type": "string",
          "default": ""
        },
        "type": {
          "description": "Type of job condition.",
          "type": "string",
          "default": ""
        }
      }
    },
    "v1.JobStatus": {
      "description": "JobStatus represents the current observed state of the training Job.",
      "type": "object",
      "required": [
        "conditions",
        "replicaStatuses"
      ],
      "properties": {
        "completionTime": {
          "description": "Represents time when the job was completed. It is not guaranteed to be set in happens-before order across separate operations. It is represented in RFC3339 form and is in UTC.",
          "$ref": "#/definitions/v1.Time"
        },
        "conditions": {
          "description": "Conditions is an array of current observed job conditions.",
          "type": "array",
          "items": {
            "default": {},
            "$ref": "#/definitions/v1.JobCondition"
          }
        },
        "lastReconcileTime": {
          "description": "Represents last time when the job was reconciled. It is not guaranteed to be set in happens-before order across separate operations. It is represented in RFC3339 form and is in UTC.",
          "$ref": "#/definitions/v1.Time"
        },
        "replicaStatuses": {
          "description": "ReplicaStatuses is map of ReplicaType and ReplicaStatus, specifies the status of each replica.",
          "type": "object",
          "additionalProperties": {
            "$ref": "#/definitions/v1.ReplicaStatus"
          }
        },
        "startTime": {
          "description": "Represents time when the job was acknowledged by the job controller. It is not guaranteed to be set in happens-before order across separate operations. It is represented in RFC3339 form and is in UTC.",
          "$ref": "#/definitions/v1.Time"
        }
      }
    },
    "v1.ReplicaSpec": {
      "description": "ReplicaSpec is a description of the replica",
      "type": "object",
      "properties": {
        "replicas": {
          "description": "Replicas is the desired number of replicas of the given template. If unspecified, defaults to 1.",
          "type": "integer",
          "format": "int32"
        },
        "restartPolicy": {
          "description": "Restart policy for all replicas within the job. One of Always, OnFailure, Never and ExitCode. Default to Never.",
          "type": "string"
        },
        "template": {
          "description": "Template is the object that describes the pod that will be created for this replica. RestartPolicy in PodTemplateSpec will be overide by RestartPolicy in ReplicaSpec",
          "default": {},
          "$ref": "#/definitions/v1.PodTemplateSpec"
        }
      }
    },
    "v1.ReplicaStatus": {
      "description": "ReplicaStatus represents the current observed state of the replica.",
      "type": "object",
      "properties": {
        "active": {
          "description": "The number of actively running pods.",
          "type": "integer",
          "format": "int32"
        },
        "failed": {
          "description": "The number of pods which reached phase Failed.",
          "type": "integer",
          "format": "int32"
        },
        "labelSelector": {
          "description": "Deprecated: Use Selector instead",
          "$ref": "#/definitions/v1.LabelSelector"
        },
        "selector": {
          "description": "A Selector is a label query over a set of resources. The result of matchLabels and matchExpressions are ANDed. An empty Selector matches all objects. A null Selector matches no objects.",
          "type": "string"
        },
        "succeeded": {
          "description": "The number of pods which reached phase Succeeded.",
          "type": "integer",
          "format": "int32"
        }
      }
    },
    "v1.RunPolicy": {
      "description": "RunPolicy encapsulates various runtime policies of the distributed training job, for example how to clean up resources and how long the job can stay active.",
      "type": "object",
      "properties": {
        "activeDeadlineSeconds": {
          "description": "Specifies the duration in seconds relative to the startTime that the job may be active before the system tries to terminate it; value must be positive integer.",
          "type": "integer",
          "format": "int64"
        },
        "backoffLimit": {
          "description": "Optional number of retries before marking this job failed.",
          "type": "integer",
          "format": "int32"
        },
        "cleanPodPolicy": {
          "description": "CleanPodPolicy defines the policy to kill pods after the job completes. Default to Running.",
          "type": "string"
        },
        "schedulingPolicy": {
          "description": "SchedulingPolicy defines the policy related to scheduling, e.g. gang-scheduling",
          "$ref": "#/definitions/v1.SchedulingPolicy"
        },
        "ttlSecondsAfterFinished": {
          "description": "TTLSecondsAfterFinished is the TTL to clean up jobs. It may take extra ReconcilePeriod seconds for the cleanup, since reconcile gets called periodically. Default to infinite.",
          "type": "integer",
          "format": "int32"
        }
      }
    },
    "v1.SchedulingPolicy": {
      "description": "SchedulingPolicy encapsulates various scheduling policies of the distributed training job, for example `minAvailable` for gang-scheduling.",
      "type": "object",
      "properties": {
        "minAvailable": {
          "type": "integer",
          "format": "int32"
        },
        "minResources": {
          "type": "object",
          "additionalProperties": {
            "default": {},
            "$ref": "#/definitions/resource.Quantity"
          }
        },
        "priorityClass": {
          "type": "string"
        },
        "queue": {
          "type": "string"
        },
        "scheduleTimeoutSeconds": {
          "type": "integer",
          "format": "int32"
        }
      }
    },
    "v2beta1.JobCondition": {
      "description": "JobCondition describes the state of the job at a certain point.",
      "type": "object",
      "required": [
        "type",
        "status"
      ],
      "properties": {
        "lastTransitionTime": {
          "description": "Last time the condition transitioned from one status to another.",
          "default": {},
          "$ref": "#/definitions/v1.Time"
        },
        "lastUpdateTime": {
          "description": "The last time this condition was updated.",
          "default": {},
          "$ref": "#/definitions/v1.Time"
        },
        "message": {
          "description": "A human-readable message indicating details about the transition.",
          "type": "string"
        },
        "reason": {
          "description": "The reason for the condition's last transition.",
          "type": "string"
        },
        "status": {
          "description": "status of the condition, one of True, False, Unknown.",
          "type": "string",
          "default": ""
        },
        "type": {
          "description": "type of job condition.",
          "type": "string",
          "default": ""
        }
      }
    },
    "v2beta1.JobStatus": {
      "description": "JobStatus represents the current observed state of the training Job.",
      "type": "object",
      "properties": {
        "completionTime": {
          "description": "Represents time when the job was completed. It is not guaranteed to be set in happens-before order across separate operations. It is represented in RFC3339 form and is in UTC.",
          "$ref": "#/definitions/v1.Time"
        },
        "conditions": {
          "description": "conditions is a list of current observed job conditions.",
          "type": "array",
          "items": {
            "default": {},
            "$ref": "#/definitions/v2beta1.JobCondition"
          },
          "x-kubernetes-list-map-keys": [
            "type"
          ],
          "x-kubernetes-list-type": "map"
        },
        "lastReconcileTime": {
          "description": "Represents last time when the job was reconciled. It is not guaranteed to be set in happens-before order across separate operations. It is represented in RFC3339 form and is in UTC.",
          "$ref": "#/definitions/v1.Time"
        },
        "replicaStatuses": {
          "description": "replicaStatuses is map of ReplicaType and ReplicaStatus, specifies the status of each replica.",
          "type": "object",
          "additionalProperties": {
            "$ref": "#/definitions/v2beta1.ReplicaStatus"
          }
        },
        "startTime": {
          "description": "Represents time when the job was acknowledged by the job controller. It is not guaranteed to be set in happens-before order across separate operations. It is represented in RFC3339 form and is in UTC.",
          "$ref": "#/definitions/v1.Time"
        }
      }
    },
    "v2beta1.MPIJob": {
      "type": "object",
      "properties": {
        "apiVersion": {
          "description": "APIVersion defines the versioned schema of this representation of an object. Servers should convert recognized schemas to the latest internal value, and may reject unrecognized values. More info: https://git.k8s.io/community/contributors/devel/sig-architecture/api-conventions.md#resources",
          "type": "string"
        },
        "kind": {
          "description": "Kind is a string value representing the REST resource this object represents. Servers may infer this from the endpoint the client submits requests to. Cannot be updated. In CamelCase. More info: https://git.k8s.io/community/contributors/devel/sig-architecture/api-conventions.md#types-kinds",
          "type": "string"
        },
        "metadata": {
          "default": {},
          "$ref": "#/definitions/v1.ObjectMeta"
        },
        "spec": {
          "default": {},
          "$ref": "#/definitions/v2beta1.MPIJobSpec"
        },
        "status": {
          "default": {},
          "$ref": "#/definitions/v2beta1.JobStatus"
        }
      }
    },
    "v2beta1.MPIJobList": {
      "type": "object",
      "required": [
        "metadata",
        "items"
      ],
      "properties": {
        "apiVersion": {
          "description": "APIVersion defines the versioned schema of this representation of an object. Servers should convert recognized schemas to the latest internal value, and may reject unrecognized values. More info: https://git.k8s.io/community/contributors/devel/sig-architecture/api-conventions.md#resources",
          "type": "string"
        },
        "items": {
          "type": "array",
          "items": {
            "default": {},
            "$ref": "#/definitions/v2beta1.MPIJob"
          }
        },
        "kind": {
          "description": "Kind is a string value representing the REST resource this object represents. Servers may infer this from the endpoint the client submits requests to. Cannot be updated. In CamelCase. More info: https://git.k8s.io/community/contributors/devel/sig-architecture/api-conventions.md#types-kinds",
          "type": "string"
        },
        "metadata": {
          "default": {},
          "$ref": "#/definitions/v1.ListMeta"
        }
      }
    },
    "v2beta1.MPIJobSpec": {
      "type": "object",
      "required": [
        "mpiReplicaSpecs"
      ],
      "properties": {
        "mpiImplementation": {
          "description": "MPIImplementation is the MPI implementation. Options are \"OpenMPI\" (default), \"Intel\" and \"MPICH\".",
          "type": "string"
        },
        "mpiReplicaSpecs": {
          "description": "MPIReplicaSpecs contains maps from `MPIReplicaType` to `ReplicaSpec` that specify the MPI replicas to run.",
          "type": "object",
          "additionalProperties": {
            "$ref": "#/definitions/v1.ReplicaSpec"
          }
        },
        "runPolicy": {
          "description": "RunPolicy encapsulates various runtime policies of the job.",
          "default": {},
          "$ref": "#/definitions/v2beta1.RunPolicy"
        },
        "slotsPerWorker": {
          "description": "Specifies the number of slots per worker used in hostfile. Defaults to 1.",
          "type": "integer",
          "format": "int32"
        },
        "sshAuthMountPath": {
          "description": "SSHAuthMountPath is the directory where SSH keys are mounted. Defaults to \"/root/.ssh\".",
          "type": "string"
        }
      }
    },
    "v2beta1.ReplicaStatus": {
      "description": "ReplicaStatus represents the current observed state of the replica.",
      "type": "object",
      "properties": {
        "active": {
          "description": "The number of actively running pods.",
          "type": "integer",
          "format": "int32"
        },
        "failed": {
          "description": "The number of pods which reached phase failed.",
          "type": "integer",
          "format": "int32"
        },
        "labelSelector": {
          "description": "Deprecated: Use selector instead",
          "$ref": "#/definitions/v1.LabelSelector"
        },
        "selector": {
          "description": "A selector is a label query over a set of resources. The result of matchLabels and matchExpressions are ANDed. An empty selector matches all objects. A null selector matches no objects.",
          "type": "string"
        },
        "succeeded": {
          "description": "The number of pods which reached phase succeeded.",
          "type": "integer",
          "format": "int32"
        }
      }
    },
    "v2beta1.RunPolicy": {
      "description": "RunPolicy encapsulates various runtime policies of the distributed training job, for example how to clean up resources and how long the job can stay active.",
      "type": "object",
      "properties": {
        "activeDeadlineSeconds": {
          "description": "Specifies the duration in seconds relative to the startTime that the job may be active before the system tries to terminate it; value must be positive integer.",
          "type": "integer",
          "format": "int64"
        },
        "backoffLimit": {
          "description": "Optional number of retries before marking this job failed.",
          "type": "integer",
          "format": "int32"
        },
        "cleanPodPolicy": {
          "description": "CleanPodPolicy defines the policy to kill pods after the job completes. Default to Running.",
          "type": "string"
        },
        "schedulingPolicy": {
          "description": "SchedulingPolicy defines the policy related to scheduling, e.g. gang-scheduling",
          "$ref": "#/definitions/v2beta1.SchedulingPolicy"
        },
        "suspend": {
          "description": "suspend specifies whether the MPIJob controller should create Pods or not. If a MPIJob is created with suspend set to true, no Pods are created by the MPIJob controller. If a MPIJob is suspended after creation (i.e. the flag goes from false to true), the MPIJob controller will delete all active Pods and PodGroups associated with this MPIJob. Also, it will suspend the Launcher Job. Users must design their workload to gracefully handle this. Suspending a Job will reset the StartTime field of the MPIJob.\n\nDefaults to false.",
          "type": "boolean"
        },
        "ttlSecondsAfterFinished": {
          "description": "TTLSecondsAfterFinished is the TTL to clean up jobs. It may take extra ReconcilePeriod seconds for the cleanup, since reconcile gets called periodically. Default to infinite.",
          "type": "integer",
          "format": "int32"
        }
      }
    },
    "v2beta1.SchedulingPolicy": {
      "description": "SchedulingPolicy encapsulates various scheduling policies of the distributed training job, for example `minAvailable` for gang-scheduling. Now, it supports only for volcano and scheduler-plugins.",
      "type": "object",
      "properties": {
        "minAvailable": {
          "description": "MinAvailable defines the minimal number of member to run the PodGroup. If the gang-scheduling isn't empty, input is passed to `.spec.minMember` in PodGroup. Note that, when using this field, you need to make sure the application supports resizing (e.g., Elastic Horovod).\n\nIf not set, it defaults to the number of workers.",
          "type": "integer",
          "format": "int32"
        },
        "minResources": {
          "description": "MinResources defines the minimal resources of members to run the PodGroup. If the gang-scheduling isn't empty, input is passed to `.spec.minResources` in PodGroup for scheduler-plugins.",
          "type": "object",
          "additionalProperties": {
            "default": {},
            "$ref": "#/definitions/resource.Quantity"
          }
        },
        "priorityClass": {
          "description": "PriorityClass defines the PodGroup's PriorityClass. If the gang-scheduling is set to the volcano, input is passed to `.spec.priorityClassName` in PodGroup for volcano, and if it is set to the scheduler-plugins, input isn't passed to PodGroup for scheduler-plugins.",
          "type": "string"
        },
        "queue": {
          "description": "Queue defines the queue name to allocate resource for PodGroup. If the gang-scheduling is set to the volcano, input is passed to `.spec.queue` in PodGroup for the volcano, and if it is set to the scheduler-plugins, input isn't passed to PodGroup.",
          "type": "string"
        },
        "scheduleTimeoutSeconds": {
          "description": "SchedulerTimeoutSeconds defines the maximal time of members to wait before run the PodGroup. If the gang-scheduling is set to the scheduler-plugins, input is passed to `.spec.scheduleTimeoutSeconds` in PodGroup for the scheduler-plugins, and if it is set to the volcano, input isn't passed to PodGroup.",
          "type": "integer",
          "format": "int32"
        }
      }
    }
  }
}
>>>>>>> 21f326d1
<|MERGE_RESOLUTION|>--- conflicted
+++ resolved
@@ -1,5 +1,3 @@
-<<<<<<< HEAD
-=======
 {
   "swagger": "2.0",
   "info": {
@@ -323,6 +321,10 @@
         "mpiReplicaSpecs"
       ],
       "properties": {
+	"launcherCreationPolicy": {
+	  "desctiption": "launcherCreationPolicy if WaitForWorkersReady, the launcher is created only after all workers are in Ready state",
+	  "type": "string"
+	},
         "mpiImplementation": {
           "description": "MPIImplementation is the MPI implementation. Options are \"OpenMPI\" (default), \"Intel\" and \"MPICH\".",
           "type": "string"
@@ -445,5 +447,4 @@
       }
     }
   }
-}
->>>>>>> 21f326d1
+}